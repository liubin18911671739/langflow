import {
  classNames,
  nodeColors,
  nodeIconsLucide,
  toTitleCase,
} from "../../utils";
import ParameterComponent from "./components/parameterComponent";
import { typesContext } from "../../contexts/typesContext";
import { useContext, useState, useEffect, useRef } from "react";
import { NodeDataType } from "../../types/flow";
import { alertContext } from "../../contexts/alertContext";
import { PopUpContext } from "../../contexts/popUpContext";
import NodeModal from "../../modals/NodeModal";
import Tooltip from "../../components/TooltipComponent";
import { NodeToolbar } from "reactflow";
import NodeToolbarComponent from "../../pages/FlowPage/components/nodeToolbarComponent";
import ShadTooltip from "../../components/ShadTooltipComponent";
import { useSSE } from "../../contexts/SSEContext";

export default function GenericNode({
  data,
  selected,
}: {
  data: NodeDataType;
  selected: boolean;
}) {
  const { setErrorData } = useContext(alertContext);
  const showError = useRef(true);
  const { types, deleteNode } = useContext(typesContext);

  const { closePopUp, openPopUp } = useContext(PopUpContext);
  // any to avoid type conflict
  const Icon: any =
    nodeIconsLucide[data.type] || nodeIconsLucide[types[data.type]];
  const [validationStatus, setValidationStatus] = useState(null);
  // State for outline color
  const { sseData, isBuilding } = useSSE();
  const refHtml = useRef(null);

  // useEffect(() => {
  //   if (reactFlowInstance) {
  //     setParams(Object.values(reactFlowInstance.toObject()));
  //   }
  // }, [save]);

  // New useEffect to watch for changes in sseData and update validation status
  useEffect(() => {
    const relevantData = sseData[data.id];
    if (relevantData) {
      // Extract validation information from relevantData and update the validationStatus state
      setValidationStatus(relevantData);
    } else {
      setValidationStatus(null);
    }
  }, [sseData, data.id]);

  if (!Icon) {
    if (showError.current) {
      setErrorData({
        title: data.type
          ? `The ${data.type} node could not be rendered, please review your json file`
          : "There was a node that can't be rendered, please review your json file",
      });
      showError.current = false;
    }
    deleteNode(data.id);
    return;
  }
<<<<<<< HEAD
  console.log(data.node.template);
=======
  console.log(data);
>>>>>>> 8d77e510
  useEffect(() => {}, [closePopUp, data.node.template]);
  return (
    <>
      <NodeToolbar>
        <NodeToolbarComponent
          data={data}
          openPopUp={openPopUp}
          deleteNode={deleteNode}
        ></NodeToolbarComponent>
      </NodeToolbar>

      <div
        className={classNames(
          selected ? "border border-ring" : "border",
          "prompt-node relative flex w-96 flex-col justify-center rounded-lg bg-background"
        )}
      >
        <div className="flex w-full items-center justify-between gap-8 rounded-t-lg border-b bg-muted p-4  ">
          <div className="flex w-full items-center truncate">
            <Icon
              strokeWidth={1.5}
              className="h-10 w-10 rounded p-1"
              style={{
                color: nodeColors[types[data.type]] ?? nodeColors.unknown,
              }}
            />
            <div className="ml-2 flex-1 truncate">
              <ShadTooltip
                delayDuration={1500}
                content={data.node.display_name}
              >
                <div className="ml-2 truncate text-primary">
                  {data.node.display_name}
                </div>
              </ShadTooltip>
            </div>
          </div>
          <div className="flex gap-3">
            <button
              className="relative"
              onClick={(event) => {
                event.preventDefault();
                openPopUp(<NodeModal data={data} />);
              }}
            ></button>
          </div>
          <div className="flex gap-3">
            <div>
              <Tooltip
                title={
                  !validationStatus ? (
                    "Validating..."
                  ) : (
                    <div className="max-h-96 overflow-auto">
                      {validationStatus.params ||
                        ""
                          .split("\n")
                          .map((line, index) => <div key={index}>{line}</div>)}
                    </div>
                  )
                }
              >
                <div className="relative top-[3px] h-5 w-5">
                  <div
                    className={classNames(
                      validationStatus && validationStatus.valid
                        ? "h-4 w-4 rounded-full bg-status-green opacity-100"
                        : "hidden h-4 w-4 animate-spin rounded-full bg-ring opacity-0",
                      "absolute w-4 duration-200 ease-in-out hover:text-accent-foreground hover:transition-all"
                    )}
                  ></div>
                  <div
                    className={classNames(
                      validationStatus && !validationStatus.valid
                        ? "h-4 w-4 rounded-full  bg-status-red opacity-100"
                        : "hidden h-4 w-4 animate-spin rounded-full bg-ring opacity-0",
                      "absolute w-4 duration-200 ease-in-out hover:text-accent-foreground hover:transition-all"
                    )}
                  ></div>
                  <div
                    className={classNames(
                      !validationStatus || isBuilding
                        ? "h-4 w-4 rounded-full  bg-status-yellow opacity-100"
                        : "hidden h-4 w-4 animate-spin rounded-full bg-ring opacity-0",
                      "absolute w-4 duration-200 ease-in-out hover:text-accent-foreground hover:transition-all"
                    )}
                  ></div>
                </div>
              </Tooltip>
            </div>
          </div>
        </div>

        <div className="h-full w-full py-5 text-foreground">
          <div className="w-full px-5 pb-3 text-sm text-muted-foreground">
            {data.node.description}
          </div>

          <>
            {Object.keys(data.node.template)
              .filter((t) => t.charAt(0) !== "_")
              .map((t: string, idx) => (
                <div key={idx}>
                  {/* {idx === 0 ? (
                                <div
                                    className={classNames(
                                        "px-5 py-2 mt-2 text-center",
                                        Object.keys(data.node.template).filter(
                                            (key) =>
                                                !key.startsWith("_") &&
                                                data.node.template[key].show &&
                                                !data.node.template[key].advanced
                                        ).length === 0
                                            ? "hidden"
                                            : ""
                                    )}
                                >
                                    Inputs
                                </div>
                            ) : (
                                <></>
                            )} */}
                  {data.node.template[t].show &&
                  !data.node.template[t].advanced ? (
                    <ParameterComponent
                      data={data}
                      color={
                        nodeColors[types[data.node.template[t].type]] ??
                        nodeColors[data.node.template[t].type] ??
                        nodeColors.unknown
                      }
                      title={
                        data.node.template[t].display_name
                          ? data.node.template[t].display_name
                          : data.node.template[t].name
                          ? toTitleCase(data.node.template[t].name)
                          : toTitleCase(t)
                      }
                      info={data.node.template[t].info}
                      name={t}
                      tooltipTitle={
                        data.node.template[t].input_types?.join("\n") ??
                        data.node.template[t].type
                      }
                      required={data.node.template[t].required}
                      id={
                        (data.node.template[t].input_types?.join(";") ??
                          data.node.template[t].type) +
                        "|" +
                        t +
                        "|" +
                        data.id
                      }
                      left={true}
                      type={data.node.template[t].type}
                      optionalHandle={data.node.template[t].input_types}
                    />
                  ) : (
                    <></>
                  )}
                </div>
              ))}
            <div
              className={classNames(
                Object.keys(data.node.template).length < 1 ? "hidden" : "",
                "flex w-full justify-center"
              )}
            >
              {" "}
            </div>
            {/* <div className="px-5 py-2 mt-2 text-center">
                  Output
              </div> */}
            <ParameterComponent
              data={data}
              color={nodeColors[types[data.type]] ?? nodeColors.unknown}
              title={
                data.node.output_types && data.node.output_types.length > 0
                  ? data.node.output_types.join("|")
                  : data.type
              }
              tooltipTitle={data.node.base_classes.join("\n")}
              id={[data.type, data.id, ...data.node.base_classes].join("|")}
              type={data.node.base_classes.join("|")}
              left={false}
            />
          </>
        </div>
      </div>
    </>
  );
}<|MERGE_RESOLUTION|>--- conflicted
+++ resolved
@@ -66,11 +66,7 @@
     deleteNode(data.id);
     return;
   }
-<<<<<<< HEAD
   console.log(data.node.template);
-=======
-  console.log(data);
->>>>>>> 8d77e510
   useEffect(() => {}, [closePopUp, data.node.template]);
   return (
     <>
