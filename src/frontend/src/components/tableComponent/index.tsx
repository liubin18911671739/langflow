--- conflicted
+++ resolved
@@ -21,23 +21,6 @@
 
 const TableComponent = forwardRef<
   ElementRef<typeof AgGridReact>,
-<<<<<<< HEAD
-  ComponentPropsWithoutRef<typeof AgGridReact>
->(({ ...props }, ref) => {
-  const dark = useDarkStore((state) => state.dark);
-
-  return (
-    <div
-      className={cn(
-        dark ? "ag-theme-quartz-dark" : "ag-theme-quartz",
-        "ag-theme-shadcn flex h-full flex-col",
-      )} // applying the grid theme
-    >
-      <AgGridReact ref={ref} {...props} />
-    </div>
-  );
-});
-=======
   TableComponentProps
 >(
   (
@@ -46,7 +29,7 @@
       alertDescription = DEFAULT_TABLE_ALERT_MSG,
       ...props
     },
-    ref
+    ref,
   ) => {
     const dark = useDarkStore((state) => state.dark);
     var currentRowHeight: number;
@@ -84,14 +67,14 @@
       (params: any) => {
         updateRowHeight(params);
       },
-      [updateRowHeight]
+      [updateRowHeight],
     );
 
     const onGridSizeChanged = useCallback(
       (params: any) => {
         updateRowHeight(params);
       },
-      [updateRowHeight]
+      [updateRowHeight],
     );
 
     if (props.rowData.length === 0) {
@@ -113,7 +96,7 @@
       <div
         className={cn(
           dark ? "ag-theme-quartz-dark" : "ag-theme-quartz",
-          "ag-theme-shadcn flex h-full flex-col"
+          "ag-theme-shadcn flex h-full flex-col",
         )} // applying the grid theme
       >
         <AgGridReact
@@ -130,8 +113,7 @@
         />
       </div>
     );
-  }
+  },
 );
->>>>>>> c540f00d
 
 export default TableComponent;