--- conflicted
+++ resolved
@@ -52,14 +52,6 @@
             margin: 0,
           },
         },
-<<<<<<< HEAD
-        ".password": {
-          "-webkit-text-security": "disc",
-          "font-family": "text-security-disc",
-        },
-      });
-    }),
-=======
         '.password':{
           "-webkit-text-security":"disc",
           "font-family": "text-security-disc"
@@ -82,6 +74,5 @@
       }
     })
     }),require('@tailwindcss/line-clamp')
->>>>>>> 1b8f4ce2
   ],
 };