name: Docker Build and Push
on:
  workflow_call:
    inputs:
      version:
        required: true
        type: string
      release_type:
        required: true
        type: string
  workflow_dispatch:
    inputs:
      version:
        required: true
        type: string
      release_type:
        required: true
        type: choice
        options:
          - base
          - main
env:
  POETRY_VERSION: "1.8.2"
  TEST_TAG: "langflowai/langflow:test"

jobs:
  setup:
    runs-on: ubuntu-latest
    outputs:
      tags: ${{ steps.set-vars.outputs.tags }}
<<<<<<< HEAD
=======
      file: ${{ steps.set-vars.outputs.file }}
>>>>>>> 30eacad9
    steps:
      - uses: actions/checkout@v4
      - name: Set Dockerfile and Tags
        id: set-vars
        run: |
          if [[ "${{ inputs.release_type }}" == "base" ]]; then
            echo "tags=langflowai/langflow:base-${{ inputs.version }}" >> $GITHUB_OUTPUT
<<<<<<< HEAD
          else
            echo "tags=langflowai/langflow:${{ inputs.version }},langflowai/langflow:1.0-alpha" >> $GITHUB_OUTPUT
          fi
  build_base:
=======
            echo "file=./docker/build_and_push_base.Dockerfile" >> $GITHUB_OUTPUT
          else
            echo "tags=langflowai/langflow:${{ inputs.version }},langflowai/langflow:1.0-alpha" >> $GITHUB_OUTPUT
            echo "file=./docker/build_and_push.Dockerfile" >> $GITHUB_OUTPUT
          fi
  build:
>>>>>>> 30eacad9
    runs-on: ubuntu-latest
    needs: setup
    strategy:
      matrix:
        platform: [linux/amd64, linux/arm64/v8]
        file: [./docker/build_and_push.Dockerfile, ./docker/build_and_push_base.Dockerfile]
    steps:
      - uses: actions/checkout@v4
      - name: Set up Docker Buildx
        uses: docker/setup-buildx-action@v3
      - name: Login to Docker Hub
        uses: docker/login-action@v3
        with:
          username: ${{ secrets.DOCKERHUB_USERNAME }}
          password: ${{ secrets.DOCKERHUB_TOKEN }}
      # - name: Build Docker Image
      #   uses: docker/build-push-action@v5
      #   id: docker_build
      #   with:
      #     context: .
      #     push: false  # Do not push yet
      #     platforms: "linux/amd64,linux/arm64/v8"
      #     load: true
      #     file: ${{ matrix.file }}
      #     tags: ${{ env.TEST_TAG }}
      # - name: Run Container
      #   run: |
      #     docker run -d --name test_container -p 8000:8000 ${{ needs.setup.outputs.tags }}
      # - name: Wait for Container to Start and Check Health
      #   run: |
      #     timeout 40 bash -c 'until curl -f http://127.0.0.1:8000/health; do sleep 1; done' || (echo "Server did not start in time" && docker logs test_container && docker stop test_container && docker rm test_container && exit 1)
      # - name: Stop and Remove Container
      #   run: |
      #     docker stop test_container
      #     docker rm test_container
      - name: Build and Push Docker Image
        uses: docker/build-push-action@v5
        with:
          context: .
          push: true
<<<<<<< HEAD
          platforms: ${{ matrix.platform }}
          file: ${{ matrix.file }}
=======
          platforms: "linux/amd64,linux/arm64/v8"
          file: ${{ needs.setup.outputs.file }}
>>>>>>> 30eacad9
          tags: ${{ needs.setup.outputs.tags }}

  build_components:
    if: ${{ inputs.release_type == 'main' }}
    runs-on: ubuntu-latest
    needs: build
    strategy:
      matrix:
        component: [backend, frontend]
        include:
          - component: backend
            dockerfile: ./docker/build_and_push_backend.Dockerfile
            tags: langflowai/langflow-backend:${{ inputs.version }},langflowai/langflow-backend:1.0-alpha
          - component: frontend
            dockerfile: ./docker/frontend/build_and_push_frontend.Dockerfile
            tags: langflowai/langflow-frontend:${{ inputs.version }},langflowai/langflow-frontend:1.0-alpha
    steps:
      - uses: actions/checkout@v4
      - name: Set up Docker Buildx
        uses: docker/setup-buildx-action@v3
      - name: Login to Docker Hub
        uses: docker/login-action@v3
        with:
          username: ${{ secrets.DOCKERHUB_USERNAME }}
          password: ${{ secrets.DOCKERHUB_TOKEN }}
      - name: Wait for Docker Hub to propagate (for backend)
        run: sleep 120
      - name: Build and push ${{ matrix.component }}
        uses: docker/build-push-action@v5
        with:
          context: .
          push: true
          platforms: "linux/amd64,linux/arm64/v8"
          build-args: |
            LANGFLOW_IMAGE=langflowai/langflow:${{ inputs.version }}
          file: ${{ matrix.dockerfile }}
          tags: ${{ matrix.tags }}

  restart-space:
    name: Restart HuggingFace Spaces
    if: ${{ inputs.release_type == 'main' }}
    runs-on: ubuntu-latest
    needs: build
    strategy:
      matrix:
        python-version:
          - "3.12"
    steps:
      - uses: actions/checkout@v4
      - name: Set up Python ${{ matrix.python-version }} + Poetry ${{ env.POETRY_VERSION }}
        uses: "./.github/actions/poetry_caching"
        with:
          python-version: ${{ matrix.python-version }}
          poetry-version: ${{ env.POETRY_VERSION }}
          cache-key: ${{ runner.os }}-poetry-${{ env.POETRY_VERSION }}-${{ hashFiles('**/poetry.lock') }}
      - name: Install Python dependencies
        run: |
          poetry env use ${{ matrix.python-version }}
          poetry install

      - name: Restart HuggingFace Spaces Build
        run: |
          poetry run python ./scripts/factory_restart_space.py --space "Langflow/Langflow-Preview" --token ${{ secrets.HUGGINGFACE_API_TOKEN }}<|MERGE_RESOLUTION|>--- conflicted
+++ resolved
@@ -28,10 +28,7 @@
     runs-on: ubuntu-latest
     outputs:
       tags: ${{ steps.set-vars.outputs.tags }}
-<<<<<<< HEAD
-=======
       file: ${{ steps.set-vars.outputs.file }}
->>>>>>> 30eacad9
     steps:
       - uses: actions/checkout@v4
       - name: Set Dockerfile and Tags
@@ -39,25 +36,22 @@
         run: |
           if [[ "${{ inputs.release_type }}" == "base" ]]; then
             echo "tags=langflowai/langflow:base-${{ inputs.version }}" >> $GITHUB_OUTPUT
-<<<<<<< HEAD
-          else
-            echo "tags=langflowai/langflow:${{ inputs.version }},langflowai/langflow:1.0-alpha" >> $GITHUB_OUTPUT
-          fi
-  build_base:
-=======
             echo "file=./docker/build_and_push_base.Dockerfile" >> $GITHUB_OUTPUT
           else
             echo "tags=langflowai/langflow:${{ inputs.version }},langflowai/langflow:1.0-alpha" >> $GITHUB_OUTPUT
             echo "file=./docker/build_and_push.Dockerfile" >> $GITHUB_OUTPUT
           fi
   build:
->>>>>>> 30eacad9
     runs-on: ubuntu-latest
     needs: setup
     strategy:
       matrix:
         platform: [linux/amd64, linux/arm64/v8]
-        file: [./docker/build_and_push.Dockerfile, ./docker/build_and_push_base.Dockerfile]
+        file:
+          [
+            ./docker/build_and_push.Dockerfile,
+            ./docker/build_and_push_base.Dockerfile
+          ]
     steps:
       - uses: actions/checkout@v4
       - name: Set up Docker Buildx
@@ -92,13 +86,8 @@
         with:
           context: .
           push: true
-<<<<<<< HEAD
-          platforms: ${{ matrix.platform }}
-          file: ${{ matrix.file }}
-=======
           platforms: "linux/amd64,linux/arm64/v8"
           file: ${{ needs.setup.outputs.file }}
->>>>>>> 30eacad9
           tags: ${{ needs.setup.outputs.tags }}
 
   build_components:
